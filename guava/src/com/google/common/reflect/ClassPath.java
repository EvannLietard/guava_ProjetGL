--- conflicted
+++ resolved
@@ -50,7 +50,7 @@
 import java.util.jar.Manifest;
 import java.util.logging.Logger;
 import javax.annotation.CheckForNull;
-import org.jspecify.nullness.NullMarked;
+import org.jspecify.annotations.NullMarked;
 
 /**
  * Scans the source of a {@link ClassLoader} and finds all loadable classes and resources.
@@ -91,12 +91,7 @@
  * @author Ben Yu
  * @since 14.0
  */
-<<<<<<< HEAD
-@Beta
 @NullMarked
-=======
-@ElementTypesAreNonnullByDefault
->>>>>>> 28ee96ff
 public final class ClassPath {
   private static final Logger logger = Logger.getLogger(ClassPath.class.getName());
 
