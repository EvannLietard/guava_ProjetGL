/*
 * Copyright (C) 2008 The Guava Authors
 *
 * Licensed under the Apache License, Version 2.0 (the "License"); you may not use this file except
 * in compliance with the License. You may obtain a copy of the License at
 *
 * http://www.apache.org/licenses/LICENSE-2.0
 *
 * Unless required by applicable law or agreed to in writing, software distributed under the License
 * is distributed on an "AS IS" BASIS, WITHOUT WARRANTIES OR CONDITIONS OF ANY KIND, either express
 * or implied. See the License for the specific language governing permissions and limitations under
 * the License.
 */

package com.google.common.util.concurrent;

import static java.lang.Math.min;
import static java.util.concurrent.TimeUnit.NANOSECONDS;

import com.google.common.annotations.GwtIncompatible;
import com.google.errorprone.annotations.CanIgnoreReturnValue;
import java.util.concurrent.Callable;
import java.util.concurrent.ExecutionException;
import java.util.concurrent.Executor;
import java.util.concurrent.FutureTask;
import java.util.concurrent.TimeUnit;
import java.util.concurrent.TimeoutException;
import org.jspecify.nullness.NullMarked;
import org.jspecify.nullness.Nullable;

/**
 * A {@link FutureTask} that also implements the {@link ListenableFuture} interface. Unlike {@code
 * FutureTask}, {@code ListenableFutureTask} does not provide an overrideable {@link
 * FutureTask#done() done()} method. For similar functionality, call {@link #addListener}.
 *
 * <p>Few users should use this class. It is intended primarily for those who are implementing an
 * {@code ExecutorService}. Most users should call {@link ListeningExecutorService#submit(Callable)
 * ListeningExecutorService.submit} on a service obtained from {@link
 * MoreExecutors#listeningDecorator}.
 *
 * @author Sven Mawson
 * @since 1.0
 */
@GwtIncompatible
@NullMarked
public class ListenableFutureTask<V extends @Nullable Object> extends FutureTask<V>
    implements ListenableFuture<V> {
  // TODO(cpovirk): explore ways of making ListenableFutureTask final. There are some valid reasons
  // such as BoundedQueueExecutorService to allow extends but it would be nice to make it final to
  // avoid unintended usage.

  // The execution list to hold our listeners.
  private final ExecutionList executionList = new ExecutionList();

  /**
   * Creates a {@code ListenableFutureTask} that will upon running, execute the given {@code
   * Callable}.
   *
   * @param callable the callable task
   * @since 10.0
   */
  public static <V extends @Nullable Object> ListenableFutureTask<V> create(Callable<V> callable) {
    return new ListenableFutureTask<>(callable);
  }

  /**
   * Creates a {@code ListenableFutureTask} that will upon running, execute the given {@code
   * Runnable}, and arrange that {@code get} will return the given result on successful completion.
   *
   * @param runnable the runnable task
   * @param result the result to return on successful completion. If you don't need a particular
   *     result, consider using constructions of the form: {@code ListenableFuture<?> f =
   *     ListenableFutureTask.create(runnable, null)}
   * @since 10.0
   */
  public static <V extends @Nullable Object> ListenableFutureTask<V> create(
<<<<<<< HEAD
      Runnable runnable, V result) {
    return new ListenableFutureTask<V>(runnable, result);
=======
      Runnable runnable, @ParametricNullness V result) {
    return new ListenableFutureTask<>(runnable, result);
>>>>>>> 28ee96ff
  }

  ListenableFutureTask(Callable<V> callable) {
    super(callable);
  }

  ListenableFutureTask(Runnable runnable, V result) {
    super(runnable, result);
  }

  @Override
  public void addListener(Runnable listener, Executor exec) {
    executionList.add(listener, exec);
  }

  @CanIgnoreReturnValue
  @Override
  public V get(long timeout, TimeUnit unit)
      throws TimeoutException, InterruptedException, ExecutionException {

    long timeoutNanos = unit.toNanos(timeout);
    if (timeoutNanos <= OverflowAvoidingLockSupport.MAX_NANOSECONDS_THRESHOLD) {
      return super.get(timeout, unit);
    }
    // Waiting 68 years should be enough for any program.
    return super.get(
        min(timeoutNanos, OverflowAvoidingLockSupport.MAX_NANOSECONDS_THRESHOLD), NANOSECONDS);
  }

  /** Internal implementation detail used to invoke the listeners. */
  @Override
  protected void done() {
    executionList.execute();
  }
}<|MERGE_RESOLUTION|>--- conflicted
+++ resolved
@@ -25,8 +25,8 @@
 import java.util.concurrent.FutureTask;
 import java.util.concurrent.TimeUnit;
 import java.util.concurrent.TimeoutException;
-import org.jspecify.nullness.NullMarked;
-import org.jspecify.nullness.Nullable;
+import org.jspecify.annotations.NullMarked;
+import org.jspecify.annotations.Nullable;
 
 /**
  * A {@link FutureTask} that also implements the {@link ListenableFuture} interface. Unlike {@code
@@ -74,20 +74,15 @@
    * @since 10.0
    */
   public static <V extends @Nullable Object> ListenableFutureTask<V> create(
-<<<<<<< HEAD
-      Runnable runnable, V result) {
-    return new ListenableFutureTask<V>(runnable, result);
-=======
       Runnable runnable, @ParametricNullness V result) {
     return new ListenableFutureTask<>(runnable, result);
->>>>>>> 28ee96ff
   }
 
   ListenableFutureTask(Callable<V> callable) {
     super(callable);
   }
 
-  ListenableFutureTask(Runnable runnable, V result) {
+  ListenableFutureTask(Runnable runnable, @ParametricNullness V result) {
     super(runnable, result);
   }
 
@@ -98,6 +93,7 @@
 
   @CanIgnoreReturnValue
   @Override
+  @ParametricNullness
   public V get(long timeout, TimeUnit unit)
       throws TimeoutException, InterruptedException, ExecutionException {
 
