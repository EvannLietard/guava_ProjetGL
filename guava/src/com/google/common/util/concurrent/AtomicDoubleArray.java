--- conflicted
+++ resolved
@@ -49,12 +49,8 @@
  * @since 11.0
  */
 @GwtIncompatible
-<<<<<<< HEAD
+@J2ktIncompatible
 @NullMarked
-=======
-@J2ktIncompatible
-@ElementTypesAreNonnullByDefault
->>>>>>> 7d9fac21
 public class AtomicDoubleArray implements java.io.Serializable {
   private static final long serialVersionUID = 0L;
 
