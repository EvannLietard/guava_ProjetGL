/*
 * Copyright (C) 2016 The Guava Authors
 *
 * Licensed under the Apache License, Version 2.0 (the "License");
 * you may not use this file except in compliance with the License.
 * You may obtain a copy of the License at
 *
 * http://www.apache.org/licenses/LICENSE-2.0
 *
 * Unless required by applicable law or agreed to in writing, software
 * distributed under the License is distributed on an "AS IS" BASIS,
 * WITHOUT WARRANTIES OR CONDITIONS OF ANY KIND, either express or implied.
 * See the License for the specific language governing permissions and
 * limitations under the License.
 */

package com.google.common.collect;

import static com.google.common.base.Preconditions.checkNotNull;
import static com.google.common.collect.CollectPreconditions.checkNonnegative;

import com.google.common.annotations.GwtCompatible;
import java.util.Comparator;
import java.util.Iterator;
import java.util.List;
import java.util.Optional;
import java.util.stream.Collector;
import org.jspecify.nullness.NullMarked;
import org.jspecify.nullness.Nullable;

/**
 * Provides static methods for working with {@link Comparator} instances. For many other helpful
 * comparator utilities, see either {@code Comparator} itself (for Java 8 or later), or {@code
 * com.google.common.collect.Ordering} (otherwise).
 *
 * <h3>Relationship to {@code Ordering}</h3>
 *
 * <p>In light of the significant enhancements to {@code Comparator} in Java 8, the overwhelming
 * majority of usages of {@code Ordering} can be written using only built-in JDK APIs. This class is
 * intended to "fill the gap" and provide those features of {@code Ordering} not already provided by
 * the JDK.
 *
 * @since 21.0
 * @author Louis Wasserman
 */
@GwtCompatible
@NullMarked
public final class Comparators {
  private Comparators() {}

  /**
   * Returns a new comparator which sorts iterables by comparing corresponding elements pairwise
   * until a nonzero result is found; imposes "dictionary order." If the end of one iterable is
   * reached, but not the other, the shorter iterable is considered to be less than the longer one.
   * For example, a lexicographical natural ordering over integers considers {@code [] < [1] < [1,
   * 1] < [1, 2] < [2]}.
   *
   * <p>Note that {@code Collections.reverseOrder(lexicographical(comparator))} is not equivalent to
   * {@code lexicographical(Collections.reverseOrder(comparator))} (consider how each would order
   * {@code [1]} and {@code [1, 1]}).
   */
  // Note: 90% of the time we don't add type parameters or wildcards that serve only to "tweak" the
  // desired return type. However, *nested* generics introduce a special class of problems that we
  // think tip it over into being worthwhile.
  public static <T extends @Nullable Object, S extends T> Comparator<Iterable<S>> lexicographical(
      Comparator<T> comparator) {
    return new LexicographicalOrdering<S>(checkNotNull(comparator));
  }

  /**
   * Returns {@code true} if each element in {@code iterable} after the first is greater than or
   * equal to the element that preceded it, according to the specified comparator. Note that this is
   * always true when the iterable has fewer than two elements.
   */
  public static <T extends @Nullable Object> boolean isInOrder(
      Iterable<? extends T> iterable, Comparator<T> comparator) {
    checkNotNull(comparator);
    Iterator<? extends T> it = iterable.iterator();
    if (it.hasNext()) {
      T prev = it.next();
      while (it.hasNext()) {
        T next = it.next();
        if (comparator.compare(prev, next) > 0) {
          return false;
        }
        prev = next;
      }
    }
    return true;
  }

  /**
   * Returns {@code true} if each element in {@code iterable} after the first is <i>strictly</i>
   * greater than the element that preceded it, according to the specified comparator. Note that
   * this is always true when the iterable has fewer than two elements.
   */
  public static <T extends @Nullable Object> boolean isInStrictOrder(
      Iterable<? extends T> iterable, Comparator<T> comparator) {
    checkNotNull(comparator);
    Iterator<? extends T> it = iterable.iterator();
    if (it.hasNext()) {
      T prev = it.next();
      while (it.hasNext()) {
        T next = it.next();
        if (comparator.compare(prev, next) >= 0) {
          return false;
        }
        prev = next;
      }
    }
    return true;
  }

  /**
   * Returns a {@code Collector} that returns the {@code k} smallest (relative to the specified
   * {@code Comparator}) input elements, in ascending order, as an unmodifiable {@code List}. Ties
   * are broken arbitrarily.
   *
   * <p>For example:
   *
   * <pre>{@code
   * Stream.of("foo", "quux", "banana", "elephant")
   *     .collect(least(2, comparingInt(String::length)))
   * // returns {"foo", "quux"}
   * }</pre>
   *
   * <p>This {@code Collector} uses O(k) memory and takes expected time O(n) (worst-case O(n log
   * k)), as opposed to e.g. {@code Stream.sorted(comparator).limit(k)}, which currently takes O(n
   * log n) time and O(n) space.
   *
   * @throws IllegalArgumentException if {@code k < 0}
   * @since 22.0
   */
  public static <T extends @Nullable Object> Collector<T, ?, List<T>> least(
      int k, Comparator<? super T> comparator) {
    checkNonnegative(k, "k");
    checkNotNull(comparator);
    return Collector.of(
        () -> TopKSelector.<T>least(k, comparator),
        TopKSelector::offer,
        TopKSelector::combine,
        TopKSelector::topK,
        Collector.Characteristics.UNORDERED);
  }

  /**
   * Returns a {@code Collector} that returns the {@code k} greatest (relative to the specified
   * {@code Comparator}) input elements, in descending order, as an unmodifiable {@code List}. Ties
   * are broken arbitrarily.
   *
   * <p>For example:
   *
   * <pre>{@code
   * Stream.of("foo", "quux", "banana", "elephant")
   *     .collect(greatest(2, comparingInt(String::length)))
   * // returns {"elephant", "banana"}
   * }</pre>
   *
   * <p>This {@code Collector} uses O(k) memory and takes expected time O(n) (worst-case O(n log
   * k)), as opposed to e.g. {@code Stream.sorted(comparator.reversed()).limit(k)}, which currently
   * takes O(n log n) time and O(n) space.
   *
   * @throws IllegalArgumentException if {@code k < 0}
   * @since 22.0
   */
  public static <T extends @Nullable Object> Collector<T, ?, List<T>> greatest(
      int k, Comparator<? super T> comparator) {
    return least(k, comparator.reversed());
  }

  /**
   * Returns a comparator of {@link Optional} values which treats {@link Optional#empty} as less
   * than all other values, and orders the rest using {@code valueComparator} on the contained
   * value.
   *
   * @since 22.0
   */
  public static <T> Comparator<Optional<T>> emptiesFirst(Comparator<? super T> valueComparator) {
    checkNotNull(valueComparator);
    return Comparator.<Optional<T>, @Nullable T>comparing(
        o -> o.orElse(null), Comparator.nullsFirst(valueComparator));
  }

  /**
   * Returns a comparator of {@link Optional} values which treats {@link Optional#empty} as greater
   * than all other values, and orders the rest using {@code valueComparator} on the contained
   * value.
   *
   * @since 22.0
   */
  public static <T> Comparator<Optional<T>> emptiesLast(Comparator<? super T> valueComparator) {
    checkNotNull(valueComparator);
    return Comparator.<Optional<T>, @Nullable T>comparing(
        o -> o.orElse(null), Comparator.nullsLast(valueComparator));
  }

  /**
   * Returns the minimum of the two values. If the values compare as 0, the first is returned.
   *
   * <p>The recommended solution for finding the {@code minimum} of some values depends on the type
   * of your data and the number of elements you have. Read more in the Guava User Guide article on
   * <a href="https://github.com/google/guava/wiki/CollectionUtilitiesExplained#comparators">{@code
   * Comparators}</a>.
   *
   * @param a first value to compare, returned if less than or equal to b.
   * @param b second value to compare.
   * @throws ClassCastException if the parameters are not <i>mutually comparable</i>.
   * @since 30.0
   */
  public static <T extends Comparable<? super T>> T min(T a, T b) {
    return (a.compareTo(b) <= 0) ? a : b;
  }

  /**
   * Returns the minimum of the two values, according to the given comparator. If the values compare
   * as equal, the first is returned.
   *
   * <p>The recommended solution for finding the {@code minimum} of some values depends on the type
   * of your data and the number of elements you have. Read more in the Guava User Guide article on
   * <a href="https://github.com/google/guava/wiki/CollectionUtilitiesExplained#comparators">{@code
   * Comparators}</a>.
   *
   * @param a first value to compare, returned if less than or equal to b
   * @param b second value to compare.
   * @throws ClassCastException if the parameters are not <i>mutually comparable</i> using the given
   *     comparator.
   * @since 30.0
   */
<<<<<<< HEAD
  @Beta
  public static <T extends @Nullable Object> T min(T a, T b, Comparator<T> comparator) {
=======
  @ParametricNullness
  public static <T extends @Nullable Object> T min(
      @ParametricNullness T a, @ParametricNullness T b, Comparator<T> comparator) {
>>>>>>> 28ee96ff
    return (comparator.compare(a, b) <= 0) ? a : b;
  }

  /**
   * Returns the maximum of the two values. If the values compare as 0, the first is returned.
   *
   * <p>The recommended solution for finding the {@code maximum} of some values depends on the type
   * of your data and the number of elements you have. Read more in the Guava User Guide article on
   * <a href="https://github.com/google/guava/wiki/CollectionUtilitiesExplained#comparators">{@code
   * Comparators}</a>.
   *
   * @param a first value to compare, returned if greater than or equal to b.
   * @param b second value to compare.
   * @throws ClassCastException if the parameters are not <i>mutually comparable</i>.
   * @since 30.0
   */
  public static <T extends Comparable<? super T>> T max(T a, T b) {
    return (a.compareTo(b) >= 0) ? a : b;
  }

  /**
   * Returns the maximum of the two values, according to the given comparator. If the values compare
   * as equal, the first is returned.
   *
   * <p>The recommended solution for finding the {@code maximum} of some values depends on the type
   * of your data and the number of elements you have. Read more in the Guava User Guide article on
   * <a href="https://github.com/google/guava/wiki/CollectionUtilitiesExplained#comparators">{@code
   * Comparators}</a>.
   *
   * @param a first value to compare, returned if greater than or equal to b.
   * @param b second value to compare.
   * @throws ClassCastException if the parameters are not <i>mutually comparable</i> using the given
   *     comparator.
   * @since 30.0
   */
<<<<<<< HEAD
  @Beta
  public static <T extends @Nullable Object> T max(T a, T b, Comparator<T> comparator) {
=======
  @ParametricNullness
  public static <T extends @Nullable Object> T max(
      @ParametricNullness T a, @ParametricNullness T b, Comparator<T> comparator) {
>>>>>>> 28ee96ff
    return (comparator.compare(a, b) >= 0) ? a : b;
  }
}<|MERGE_RESOLUTION|>--- conflicted
+++ resolved
@@ -25,8 +25,8 @@
 import java.util.List;
 import java.util.Optional;
 import java.util.stream.Collector;
-import org.jspecify.nullness.NullMarked;
-import org.jspecify.nullness.Nullable;
+import org.jspecify.annotations.NullMarked;
+import org.jspecify.annotations.Nullable;
 
 /**
  * Provides static methods for working with {@link Comparator} instances. For many other helpful
@@ -226,14 +226,9 @@
    *     comparator.
    * @since 30.0
    */
-<<<<<<< HEAD
-  @Beta
-  public static <T extends @Nullable Object> T min(T a, T b, Comparator<T> comparator) {
-=======
   @ParametricNullness
   public static <T extends @Nullable Object> T min(
       @ParametricNullness T a, @ParametricNullness T b, Comparator<T> comparator) {
->>>>>>> 28ee96ff
     return (comparator.compare(a, b) <= 0) ? a : b;
   }
 
@@ -269,14 +264,9 @@
    *     comparator.
    * @since 30.0
    */
-<<<<<<< HEAD
-  @Beta
-  public static <T extends @Nullable Object> T max(T a, T b, Comparator<T> comparator) {
-=======
   @ParametricNullness
   public static <T extends @Nullable Object> T max(
       @ParametricNullness T a, @ParametricNullness T b, Comparator<T> comparator) {
->>>>>>> 28ee96ff
     return (comparator.compare(a, b) >= 0) ? a : b;
   }
 }