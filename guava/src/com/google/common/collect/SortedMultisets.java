--- conflicted
+++ resolved
@@ -29,8 +29,8 @@
 import java.util.NoSuchElementException;
 import java.util.SortedSet;
 import javax.annotation.CheckForNull;
-import org.jspecify.nullness.NullMarked;
-import org.jspecify.nullness.Nullable;
+import org.jspecify.annotations.NullMarked;
+import org.jspecify.annotations.Nullable;
 
 /**
  * Provides static utility methods for creating and working with {@link SortedMultiset} instances.
@@ -68,26 +68,28 @@
     }
 
     @Override
-    public SortedSet<E> subSet(E fromElement, E toElement) {
+    public SortedSet<E> subSet(@ParametricNullness E fromElement, @ParametricNullness E toElement) {
       return multiset().subMultiset(fromElement, CLOSED, toElement, OPEN).elementSet();
     }
 
     @Override
-    public SortedSet<E> headSet(E toElement) {
+    public SortedSet<E> headSet(@ParametricNullness E toElement) {
       return multiset().headMultiset(toElement, OPEN).elementSet();
     }
 
     @Override
-    public SortedSet<E> tailSet(E fromElement) {
+    public SortedSet<E> tailSet(@ParametricNullness E fromElement) {
       return multiset().tailMultiset(fromElement, CLOSED).elementSet();
     }
 
     @Override
+    @ParametricNullness
     public E first() {
       return getElementOrThrow(multiset().firstEntry());
     }
 
     @Override
+    @ParametricNullness
     public E last() {
       return getElementOrThrow(multiset().lastEntry());
     }
@@ -103,25 +105,25 @@
 
     @Override
     @CheckForNull
-    public E lower(E e) {
+    public E lower(@ParametricNullness E e) {
       return getElementOrNull(multiset().headMultiset(e, OPEN).lastEntry());
     }
 
     @Override
     @CheckForNull
-    public E floor(E e) {
+    public E floor(@ParametricNullness E e) {
       return getElementOrNull(multiset().headMultiset(e, CLOSED).lastEntry());
     }
 
     @Override
     @CheckForNull
-    public E ceiling(E e) {
+    public E ceiling(@ParametricNullness E e) {
       return getElementOrNull(multiset().tailMultiset(e, CLOSED).firstEntry());
     }
 
     @Override
     @CheckForNull
-    public E higher(E e) {
+    public E higher(@ParametricNullness E e) {
       return getElementOrNull(multiset().tailMultiset(e, OPEN).firstEntry());
     }
 
@@ -149,16 +151,11 @@
 
     @Override
     public NavigableSet<E> subSet(
-<<<<<<< HEAD
-        E fromElement, boolean fromInclusive, E toElement, boolean toInclusive) {
-      return new NavigableElementSet<E>(
-=======
         @ParametricNullness E fromElement,
         boolean fromInclusive,
         @ParametricNullness E toElement,
         boolean toInclusive) {
       return new NavigableElementSet<>(
->>>>>>> 28ee96ff
           multiset()
               .subMultiset(
                   fromElement, BoundType.forBoolean(fromInclusive),
@@ -166,24 +163,14 @@
     }
 
     @Override
-<<<<<<< HEAD
-    public NavigableSet<E> headSet(E toElement, boolean inclusive) {
-      return new NavigableElementSet<E>(
-=======
     public NavigableSet<E> headSet(@ParametricNullness E toElement, boolean inclusive) {
       return new NavigableElementSet<>(
->>>>>>> 28ee96ff
           multiset().headMultiset(toElement, BoundType.forBoolean(inclusive)));
     }
 
     @Override
-<<<<<<< HEAD
-    public NavigableSet<E> tailSet(E fromElement, boolean inclusive) {
-      return new NavigableElementSet<E>(
-=======
     public NavigableSet<E> tailSet(@ParametricNullness E fromElement, boolean inclusive) {
       return new NavigableElementSet<>(
->>>>>>> 28ee96ff
           multiset().tailMultiset(fromElement, BoundType.forBoolean(inclusive)));
     }
   }
