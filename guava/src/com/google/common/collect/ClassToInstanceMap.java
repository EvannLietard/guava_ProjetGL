/*
 * Copyright (C) 2007 The Guava Authors
 *
 * Licensed under the Apache License, Version 2.0 (the "License");
 * you may not use this file except in compliance with the License.
 * You may obtain a copy of the License at
 *
 * http://www.apache.org/licenses/LICENSE-2.0
 *
 * Unless required by applicable law or agreed to in writing, software
 * distributed under the License is distributed on an "AS IS" BASIS,
 * WITHOUT WARRANTIES OR CONDITIONS OF ANY KIND, either express or implied.
 * See the License for the specific language governing permissions and
 * limitations under the License.
 */

package com.google.common.collect;

import com.google.common.annotations.GwtCompatible;
import com.google.errorprone.annotations.CanIgnoreReturnValue;
import com.google.errorprone.annotations.DoNotMock;
import java.util.Map;
import javax.annotation.CheckForNull;
<<<<<<< HEAD
import org.jspecify.nullness.NullMarked;
=======
>>>>>>> 28ee96ff

/**
 * A map, each entry of which maps a Java <a href="http://tinyurl.com/2cmwkz">raw type</a> to an
 * instance of that type. In addition to implementing {@code Map}, the additional type-safe
 * operations {@link #putInstance} and {@link #getInstance} are available.
 *
 * <p>Like any other {@code Map<Class, Object>}, this map may contain entries for primitive types,
 * and a primitive type and its corresponding wrapper type may map to different values.
 *
<<<<<<< HEAD
 * <p>Naturally, keys may not be null. From Guava 31.0 onward, this interface is <i>annotated</i> to
 * disallow null <i>values</i>, too, even though the implementation {@link
 * MutableClassToInstanceMap} will always continue to support them. If you use a nullness checker,
 * you can safely suppress any warnings it produces when you write null values into a {@code
 * MutableClassToInstanceMap}. Just be sure to be prepared for null values when reading from it,
 * since nullness checkers will assume that vaules are non-null then, too.
=======
 * <p>This class's support for {@code null} requires some explanation: From release 31.0 onward,
 * Guava specifies the nullness of its types through annotations. In the case of {@code
 * ClassToInstanceMap}, it specifies that both the key and value types are restricted to
 * non-nullable types. This specification is reasonable for <i>keys</i>, which must be non-null
 * classes. This is in contrast to the specification for <i>values</i>: Null values <i>are</i>
 * supported by the implementation {@link MutableClassToInstanceMap}, even though that
 * implementation and this interface specify otherwise. Thus, if you use a nullness checker, you can
 * safely suppress any warnings it produces when you write null values into a {@code
 * MutableClassToInstanceMap}. Just be sure to be prepared for null values when reading from it,
 * since nullness checkers will assume that values are non-null then, too.
>>>>>>> 28ee96ff
 *
 * <p>See the Guava User Guide article on <a href=
 * "https://github.com/google/guava/wiki/NewCollectionTypesExplained#classtoinstancemap">{@code
 * ClassToInstanceMap}</a>.
 *
 * <p>To map a generic type to an instance of that type, use {@link
 * com.google.common.reflect.TypeToInstanceMap} instead.
 *
 * @param <B> the common supertype that all entries must share; often this is simply {@link Object}
 * @author Kevin Bourrillion
 * @since 2.0
 */
@DoNotMock("Use ImmutableClassToInstanceMap or MutableClassToInstanceMap")
@GwtCompatible
<<<<<<< HEAD
@NullMarked
// If we ever support non-null projections (https://github.com/jspecify/jspecify/issues/86), we
=======
@ElementTypesAreNonnullByDefault
// If we ever support non-null projections (https://github.com/jspecify/jspecify/issues/86),
>>>>>>> 28ee96ff
// we might annotate this as...
// ClassToInstanceMap<B extends @Nullable Object> extends Map<Class<? extends @Nonnull B>, B>
// ...and change its methods similarly (<T extends @Nonnull B> or Class<@Nonnull T>).
public interface ClassToInstanceMap<B> extends Map<Class<? extends B>, B> {
  /**
   * Returns the value the specified class is mapped to, or {@code null} if no entry for this class
   * is present. This will only return a value that was bound to this specific class, not a value
   * that may have been bound to a subtype.
   */
  @CheckForNull
  <T extends B> T getInstance(Class<T> type);

  /**
   * Maps the specified class to the specified value. Does <i>not</i> associate this value with any
   * of the class's supertypes.
   *
   * @return the value previously associated with this class (possibly {@code null}), or {@code
   *     null} if there was no previous entry.
   */
  @CanIgnoreReturnValue
  @CheckForNull
  <T extends B> T putInstance(Class<T> type, T value);
}<|MERGE_RESOLUTION|>--- conflicted
+++ resolved
@@ -21,10 +21,7 @@
 import com.google.errorprone.annotations.DoNotMock;
 import java.util.Map;
 import javax.annotation.CheckForNull;
-<<<<<<< HEAD
-import org.jspecify.nullness.NullMarked;
-=======
->>>>>>> 28ee96ff
+import org.jspecify.annotations.NullMarked;
 
 /**
  * A map, each entry of which maps a Java <a href="http://tinyurl.com/2cmwkz">raw type</a> to an
@@ -34,14 +31,6 @@
  * <p>Like any other {@code Map<Class, Object>}, this map may contain entries for primitive types,
  * and a primitive type and its corresponding wrapper type may map to different values.
  *
-<<<<<<< HEAD
- * <p>Naturally, keys may not be null. From Guava 31.0 onward, this interface is <i>annotated</i> to
- * disallow null <i>values</i>, too, even though the implementation {@link
- * MutableClassToInstanceMap} will always continue to support them. If you use a nullness checker,
- * you can safely suppress any warnings it produces when you write null values into a {@code
- * MutableClassToInstanceMap}. Just be sure to be prepared for null values when reading from it,
- * since nullness checkers will assume that vaules are non-null then, too.
-=======
  * <p>This class's support for {@code null} requires some explanation: From release 31.0 onward,
  * Guava specifies the nullness of its types through annotations. In the case of {@code
  * ClassToInstanceMap}, it specifies that both the key and value types are restricted to
@@ -52,7 +41,6 @@
  * safely suppress any warnings it produces when you write null values into a {@code
  * MutableClassToInstanceMap}. Just be sure to be prepared for null values when reading from it,
  * since nullness checkers will assume that values are non-null then, too.
->>>>>>> 28ee96ff
  *
  * <p>See the Guava User Guide article on <a href=
  * "https://github.com/google/guava/wiki/NewCollectionTypesExplained#classtoinstancemap">{@code
@@ -67,13 +55,8 @@
  */
 @DoNotMock("Use ImmutableClassToInstanceMap or MutableClassToInstanceMap")
 @GwtCompatible
-<<<<<<< HEAD
 @NullMarked
-// If we ever support non-null projections (https://github.com/jspecify/jspecify/issues/86), we
-=======
-@ElementTypesAreNonnullByDefault
 // If we ever support non-null projections (https://github.com/jspecify/jspecify/issues/86),
->>>>>>> 28ee96ff
 // we might annotate this as...
 // ClassToInstanceMap<B extends @Nullable Object> extends Map<Class<? extends @Nonnull B>, B>
 // ...and change its methods similarly (<T extends @Nonnull B> or Class<@Nonnull T>).
