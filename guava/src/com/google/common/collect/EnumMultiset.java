/*
 * Copyright (C) 2007 The Guava Authors
 *
 * Licensed under the Apache License, Version 2.0 (the "License"); you may not use this file except
 * in compliance with the License. You may obtain a copy of the License at
 *
 * http://www.apache.org/licenses/LICENSE-2.0
 *
 * Unless required by applicable law or agreed to in writing, software distributed under the License
 * is distributed on an "AS IS" BASIS, WITHOUT WARRANTIES OR CONDITIONS OF ANY KIND, either express
 * or implied. See the License for the specific language governing permissions and limitations under
 * the License.
 */

package com.google.common.collect;

import static com.google.common.base.Preconditions.checkArgument;
import static com.google.common.base.Preconditions.checkNotNull;
import static com.google.common.collect.CollectPreconditions.checkNonnegative;
import static com.google.common.collect.CollectPreconditions.checkRemove;

import com.google.common.annotations.GwtCompatible;
import com.google.common.annotations.GwtIncompatible;
import com.google.common.annotations.J2ktIncompatible;
import com.google.common.primitives.Ints;
import com.google.errorprone.annotations.CanIgnoreReturnValue;
import java.io.IOException;
import java.io.ObjectInputStream;
import java.io.ObjectOutputStream;
import java.io.Serializable;
import java.util.Arrays;
import java.util.Iterator;
import java.util.NoSuchElementException;
import java.util.function.ObjIntConsumer;
import javax.annotation.CheckForNull;
import org.jspecify.nullness.NullMarked;

/**
 * Multiset implementation specialized for enum elements, supporting all single-element operations
 * in O(1).
 *
 * <p>See the Guava User Guide article on <a href=
 * "https://github.com/google/guava/wiki/NewCollectionTypesExplained#multiset">{@code Multiset}</a>.
 *
 * @author Jared Levy
 * @since 2.0
 */
@GwtCompatible(emulated = true)
<<<<<<< HEAD
@NullMarked
=======
@J2ktIncompatible
@ElementTypesAreNonnullByDefault
>>>>>>> 28ee96ff
public final class EnumMultiset<E extends Enum<E>> extends AbstractMultiset<E>
    implements Serializable {
  /** Creates an empty {@code EnumMultiset}. */
  public static <E extends Enum<E>> EnumMultiset<E> create(Class<E> type) {
    return new EnumMultiset<E>(type);
  }

  /**
   * Creates a new {@code EnumMultiset} containing the specified elements.
   *
   * <p>This implementation is highly efficient when {@code elements} is itself a {@link Multiset}.
   *
   * @param elements the elements that the multiset should contain
   * @throws IllegalArgumentException if {@code elements} is empty
   */
  public static <E extends Enum<E>> EnumMultiset<E> create(Iterable<E> elements) {
    Iterator<E> iterator = elements.iterator();
    checkArgument(iterator.hasNext(), "EnumMultiset constructor passed empty Iterable");
    EnumMultiset<E> multiset = new EnumMultiset<>(iterator.next().getDeclaringClass());
    Iterables.addAll(multiset, elements);
    return multiset;
  }

  /**
   * Returns a new {@code EnumMultiset} instance containing the given elements. Unlike {@link
   * EnumMultiset#create(Iterable)}, this method does not produce an exception on an empty iterable.
   *
   * @since 14.0
   */
  public static <E extends Enum<E>> EnumMultiset<E> create(Iterable<E> elements, Class<E> type) {
    EnumMultiset<E> result = create(type);
    Iterables.addAll(result, elements);
    return result;
  }

  private transient Class<E> type;
  private transient E[] enumConstants;
  private transient int[] counts;
  private transient int distinctElements;
  private transient long size;

  /** Creates an empty {@code EnumMultiset}. */
  private EnumMultiset(Class<E> type) {
    this.type = type;
    checkArgument(type.isEnum());
    this.enumConstants = type.getEnumConstants();
    this.counts = new int[enumConstants.length];
  }

  private boolean isActuallyE(@CheckForNull Object o) {
    if (o instanceof Enum) {
      Enum<?> e = (Enum<?>) o;
      int index = e.ordinal();
      return index < enumConstants.length && enumConstants[index] == e;
    }
    return false;
  }

  /**
   * Returns {@code element} cast to {@code E}, if it actually is a nonnull E. Otherwise, throws
   * either a NullPointerException or a ClassCastException as appropriate.
   */
  private void checkIsE(Object element) {
    checkNotNull(element);
    if (!isActuallyE(element)) {
      throw new ClassCastException("Expected an " + type + " but got " + element);
    }
  }

  @Override
  int distinctElements() {
    return distinctElements;
  }

  @Override
  public int size() {
    return Ints.saturatedCast(size);
  }

  @Override
  public int count(@CheckForNull Object element) {
    // isActuallyE checks for null, but we check explicitly to help nullness checkers.
    if (element == null || !isActuallyE(element)) {
      return 0;
    }
    Enum<?> e = (Enum<?>) element;
    return counts[e.ordinal()];
  }

  // Modification Operations
  @CanIgnoreReturnValue
  @Override
  public int add(E element, int occurrences) {
    checkIsE(element);
    checkNonnegative(occurrences, "occurrences");
    if (occurrences == 0) {
      return count(element);
    }
    int index = element.ordinal();
    int oldCount = counts[index];
    long newCount = (long) oldCount + occurrences;
    checkArgument(newCount <= Integer.MAX_VALUE, "too many occurrences: %s", newCount);
    counts[index] = (int) newCount;
    if (oldCount == 0) {
      distinctElements++;
    }
    size += occurrences;
    return oldCount;
  }

  // Modification Operations
  @CanIgnoreReturnValue
  @Override
  public int remove(@CheckForNull Object element, int occurrences) {
    // isActuallyE checks for null, but we check explicitly to help nullness checkers.
    if (element == null || !isActuallyE(element)) {
      return 0;
    }
    Enum<?> e = (Enum<?>) element;
    checkNonnegative(occurrences, "occurrences");
    if (occurrences == 0) {
      return count(element);
    }
    int index = e.ordinal();
    int oldCount = counts[index];
    if (oldCount == 0) {
      return 0;
    } else if (oldCount <= occurrences) {
      counts[index] = 0;
      distinctElements--;
      size -= oldCount;
    } else {
      counts[index] = oldCount - occurrences;
      size -= occurrences;
    }
    return oldCount;
  }

  // Modification Operations
  @CanIgnoreReturnValue
  @Override
  public int setCount(E element, int count) {
    checkIsE(element);
    checkNonnegative(count, "count");
    int index = element.ordinal();
    int oldCount = counts[index];
    counts[index] = count;
    size += count - oldCount;
    if (oldCount == 0 && count > 0) {
      distinctElements++;
    } else if (oldCount > 0 && count == 0) {
      distinctElements--;
    }
    return oldCount;
  }

  @Override
  public void clear() {
    Arrays.fill(counts, 0);
    size = 0;
    distinctElements = 0;
  }

  abstract class Itr<T> implements Iterator<T> {
    int index = 0;
    int toRemove = -1;

    abstract T output(int index);

    @Override
    public boolean hasNext() {
      for (; index < enumConstants.length; index++) {
        if (counts[index] > 0) {
          return true;
        }
      }
      return false;
    }

    @Override
    public T next() {
      if (!hasNext()) {
        throw new NoSuchElementException();
      }
      T result = output(index);
      toRemove = index;
      index++;
      return result;
    }

    @Override
    public void remove() {
      checkRemove(toRemove >= 0);
      if (counts[toRemove] > 0) {
        distinctElements--;
        size -= counts[toRemove];
        counts[toRemove] = 0;
      }
      toRemove = -1;
    }
  }

  @Override
  Iterator<E> elementIterator() {
    return new Itr<E>() {
      @Override
      E output(int index) {
        return enumConstants[index];
      }
    };
  }

  @Override
  Iterator<Entry<E>> entryIterator() {
    return new Itr<Entry<E>>() {
      @Override
      Entry<E> output(final int index) {
        return new Multisets.AbstractEntry<E>() {
          @Override
          public E getElement() {
            return enumConstants[index];
          }

          @Override
          public int getCount() {
            return counts[index];
          }
        };
      }
    };
  }

  @Override
  public void forEachEntry(ObjIntConsumer<? super E> action) {
    checkNotNull(action);
    for (int i = 0; i < enumConstants.length; i++) {
      if (counts[i] > 0) {
        action.accept(enumConstants[i], counts[i]);
      }
    }
  }

  @Override
  public Iterator<E> iterator() {
    return Multisets.iteratorImpl(this);
  }

  @GwtIncompatible // java.io.ObjectOutputStream
  private void writeObject(ObjectOutputStream stream) throws IOException {
    stream.defaultWriteObject();
    stream.writeObject(type);
    Serialization.writeMultiset(this, stream);
  }

  /**
   * @serialData the {@code Class<E>} for the enum type, the number of distinct elements, the first
   *     element, its count, the second element, its count, and so on
   */
  @GwtIncompatible // java.io.ObjectInputStream
  private void readObject(ObjectInputStream stream) throws IOException, ClassNotFoundException {
    stream.defaultReadObject();
    @SuppressWarnings("unchecked") // reading data stored by writeObject
    Class<E> localType = (Class<E>) stream.readObject();
    type = localType;
    enumConstants = type.getEnumConstants();
    counts = new int[enumConstants.length];
    Serialization.populateMultiset(this, stream);
  }

  @GwtIncompatible // Not needed in emulated source
  private static final long serialVersionUID = 0;
}<|MERGE_RESOLUTION|>--- conflicted
+++ resolved
@@ -33,7 +33,7 @@
 import java.util.NoSuchElementException;
 import java.util.function.ObjIntConsumer;
 import javax.annotation.CheckForNull;
-import org.jspecify.nullness.NullMarked;
+import org.jspecify.annotations.NullMarked;
 
 /**
  * Multiset implementation specialized for enum elements, supporting all single-element operations
@@ -46,12 +46,8 @@
  * @since 2.0
  */
 @GwtCompatible(emulated = true)
-<<<<<<< HEAD
+@J2ktIncompatible
 @NullMarked
-=======
-@J2ktIncompatible
-@ElementTypesAreNonnullByDefault
->>>>>>> 28ee96ff
 public final class EnumMultiset<E extends Enum<E>> extends AbstractMultiset<E>
     implements Serializable {
   /** Creates an empty {@code EnumMultiset}. */
