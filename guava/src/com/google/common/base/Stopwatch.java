--- conflicted
+++ resolved
@@ -31,27 +31,18 @@
 import com.google.j2objc.annotations.J2ObjCIncompatible;
 import java.time.Duration;
 import java.util.concurrent.TimeUnit;
-import org.jspecify.nullness.NullMarked;
+import org.jspecify.annotations.NullMarked;
 
 /**
  * An object that accurately measures <i>elapsed time</i>: the measured duration between two
  * successive readings of "now" in the same process.
  *
-<<<<<<< HEAD
- * <p>In contrast, <i>wall time</i> is a reading of "now" as given by a method like {@link
- * System#currentTimeMillis()}, best represented as an {@link Instant}. Such values <i>can</i> be
- * subtracted to obtain a {@code Duration} (such as by {@code Duration.between}), but doing so does
- * <i>not</i> give a reliable measurement of elapsed time, because wall time readings are inherently
- * approximate, routinely affected by periodic clock corrections. Because this class (by default)
- * uses {@link System#nanoTime}, it is unaffected by these changes.
-=======
  * <p>In contrast, <i>wall time</i> is a reading of "now" as given by a method like
  * {@link System#currentTimeMillis()}, best represented as an {@link java.time.Instant}. Such values
  * <i>can</i> be subtracted to obtain a {@code Duration} (such as by {@code Duration.between}), but
  * doing so does <i>not</i> give a reliable measurement of elapsed time, because wall time readings
  * are inherently approximate, routinely affected by periodic clock corrections. Because this class
  * (by default) uses {@link System#nanoTime}, it is unaffected by these changes.
->>>>>>> 28ee96ff
  *
  * <p>Use this class instead of direct calls to {@link System#nanoTime} for two reasons:
  *
