/*
 * Copyright (C) 2018 The Guava Authors
 *
 * Licensed under the Apache License, Version 2.0 (the "License"); you may not use this file except
 * in compliance with the License. You may obtain a copy of the License at
 *
 * http://www.apache.org/licenses/LICENSE-2.0
 *
 * Unless required by applicable law or agreed to in writing, software distributed under the License
 * is distributed on an "AS IS" BASIS, WITHOUT WARRANTIES OR CONDITIONS OF ANY KIND, either express
 * or implied. See the License for the specific language governing permissions and limitations under
 * the License.
 */

package com.google.common.util.concurrent;

import static com.google.common.base.Preconditions.checkNotNull;
import static com.google.common.base.Preconditions.checkState;
import static com.google.common.util.concurrent.ExecutionSequencer.RunningState.CANCELLED;
import static com.google.common.util.concurrent.ExecutionSequencer.RunningState.NOT_RUN;
import static com.google.common.util.concurrent.ExecutionSequencer.RunningState.STARTED;
import static com.google.common.util.concurrent.Futures.immediateCancelledFuture;
import static com.google.common.util.concurrent.Futures.immediateFuture;
import static com.google.common.util.concurrent.Futures.immediateVoidFuture;
import static com.google.common.util.concurrent.MoreExecutors.directExecutor;
import static java.util.Objects.requireNonNull;

import com.google.common.annotations.J2ktIncompatible;
import java.util.concurrent.Callable;
import java.util.concurrent.Executor;
import java.util.concurrent.Future;
import java.util.concurrent.atomic.AtomicReference;
import org.jspecify.annotations.NullMarked;
import org.jspecify.annotations.Nullable;

/**
 * Serializes execution of tasks, somewhat like an "asynchronous {@code synchronized} block." Each
 * {@linkplain #submit enqueued} callable will not be submitted to its associated executor until the
 * previous callable has returned -- and, if the previous callable was an {@link AsyncCallable}, not
 * until the {@code Future} it returned is {@linkplain Future#isDone done} (successful, failed, or
 * cancelled).
 *
 * <p>This class serializes execution of <i>submitted</i> tasks but not any <i>listeners</i> of
 * those tasks.
 *
 * <p>Submitted tasks have a happens-before order as defined in the Java Language Specification.
 * Tasks execute with the same happens-before order that the function calls to {@link #submit} and
 * {@link #submitAsync} that submitted those tasks had.
 *
 * <p>This class has limited support for cancellation and other "early completions":
 *
 * <ul>
 *   <li>While calls to {@code submit} and {@code submitAsync} return a {@code Future} that can be
 *       cancelled, cancellation never propagates to a task that has started to run -- neither to
 *       the callable itself nor to any {@code Future} returned by an {@code AsyncCallable}.
 *       (However, cancellation can prevent an <i>unstarted</i> task from running.) Therefore, the
 *       next task will wait for any running callable (or pending {@code Future} returned by an
 *       {@code AsyncCallable}) to complete, without interrupting it (and without calling {@code
 *       cancel} on the {@code Future}). So beware: <i>Even if you cancel every preceding {@code
 *       Future} returned by this class, the next task may still have to wait.</i>.
 *   <li>Once an {@code AsyncCallable} returns a {@code Future}, this class considers that task to
 *       be "done" as soon as <i>that</i> {@code Future} completes in any way. Notably, a {@code
 *       Future} is "completed" even if it is cancelled while its underlying work continues on a
 *       thread, an RPC, etc. The {@code Future} is also "completed" if it fails "early" -- for
 *       example, if the deadline expires on a {@code Future} returned from {@link
 *       Futures#withTimeout} while the {@code Future} it wraps continues its underlying work. So
 *       beware: <i>Your {@code AsyncCallable} should not complete its {@code Future} until it is
 *       safe for the next task to start.</i>
 * </ul>
 *
 * <p>This class is similar to {@link MoreExecutors#newSequentialExecutor}. This class is different
 * in a few ways:
 *
 * <ul>
 *   <li>Each task may be associated with a different executor.
 *   <li>Tasks may be of type {@code AsyncCallable}.
 *   <li>Running tasks <i>cannot</i> be interrupted. (Note that {@code newSequentialExecutor} does
 *       not return {@code Future} objects, so it doesn't support interruption directly, either.
 *       However, utilities that <i>use</i> that executor have the ability to interrupt tasks
 *       running on it. This class, by contrast, does not expose an {@code Executor} API.)
 * </ul>
 *
 * <p>If you don't need the features of this class, you may prefer {@code newSequentialExecutor} for
 * its simplicity and ability to accommodate interruption.
 *
 * @since 26.0
 */
<<<<<<< HEAD
@NullMarked
=======
@ElementTypesAreNonnullByDefault
@J2ktIncompatible
>>>>>>> 7d9fac21
public final class ExecutionSequencer {

  private ExecutionSequencer() {}

  /** Creates a new instance. */
  public static ExecutionSequencer create() {
    return new ExecutionSequencer();
  }

  /** This reference acts as a pointer tracking the head of a linked list of ListenableFutures. */
  private final AtomicReference<ListenableFuture<@Nullable Void>> ref =
      new AtomicReference<>(immediateVoidFuture());

  private ThreadConfinedTaskQueue latestTaskQueue = new ThreadConfinedTaskQueue();

  /**
   * This object is unsafely published, but avoids problematic races by relying exclusively on the
   * identity equality of its Thread field so that the task field is only accessed by a single
   * thread.
   */
  private static final class ThreadConfinedTaskQueue {
    /**
     * This field is only used for identity comparisons with the current thread. Field assignments
     * are atomic, but do not provide happens-before ordering; however:
     *
     * <ul>
     *   <li>If this field's value == currentThread, we know that it's up to date, because write
     *       operations in a thread always happen-before subsequent read operations in the same
     *       thread
     *   <li>If this field's value == null because of unsafe publication, we know that it isn't the
     *       object associated with our thread, because if it was the publication wouldn't have been
     *       unsafe and we'd have seen our thread as the value. This state is also why a new
     *       ThreadConfinedTaskQueue object must be created for each inline execution, because
     *       observing a null thread does not mean the object is safe to reuse.
     *   <li>If this field's value is some other thread object, we know that it's not our thread.
     *   <li>If this field's value == null because it originally belonged to another thread and that
     *       thread cleared it, we still know that it's not associated with our thread
     *   <li>If this field's value == null because it was associated with our thread and was
     *       cleared, we know that we're not executing inline any more
     * </ul>
     *
     * All the states where thread != currentThread are identical for our purposes, and so even
     * though it's racy, we don't care which of those values we get, so no need to synchronize.
     */
    @Nullable Thread thread;
    /** Only used by the thread associated with this object */
    @Nullable Runnable nextTask;
    /** Only used by the thread associated with this object */
    @Nullable Executor nextExecutor;
  }

  /**
   * Enqueues a task to run when the previous task (if any) completes.
   *
   * <p>Cancellation does not propagate from the output future to a callable that has begun to
   * execute, but if the output future is cancelled before {@link Callable#call()} is invoked,
   * {@link Callable#call()} will not be invoked.
   */
  public <T extends @Nullable Object> ListenableFuture<T> submit(
      Callable<T> callable, Executor executor) {
    checkNotNull(callable);
    checkNotNull(executor);
    return submitAsync(
        new AsyncCallable<T>() {
          @Override
          public ListenableFuture<T> call() throws Exception {
            return immediateFuture(callable.call());
          }

          @Override
          public String toString() {
            return callable.toString();
          }
        },
        executor);
  }

  /**
   * Enqueues a task to run when the previous task (if any) completes.
   *
   * <p>Cancellation does not propagate from the output future to the future returned from {@code
   * callable} or a callable that has begun to execute, but if the output future is cancelled before
   * {@link AsyncCallable#call()} is invoked, {@link AsyncCallable#call()} will not be invoked.
   */
  public <T extends @Nullable Object> ListenableFuture<T> submitAsync(
      AsyncCallable<T> callable, Executor executor) {
    checkNotNull(callable);
    checkNotNull(executor);
    TaskNonReentrantExecutor taskExecutor = new TaskNonReentrantExecutor(executor, this);
    AsyncCallable<T> task =
        new AsyncCallable<T>() {
          @Override
          public ListenableFuture<T> call() throws Exception {
            if (!taskExecutor.trySetStarted()) {
              return immediateCancelledFuture();
            }
            return callable.call();
          }

          @Override
          public String toString() {
            return callable.toString();
          }
        };
    /*
     * Four futures are at play here:
     * taskFuture is the future tracking the result of the callable.
     * newFuture is a future that completes after this and all prior tasks are done.
     * oldFuture is the previous task's newFuture.
     * outputFuture is the future we return to the caller, a nonCancellationPropagating taskFuture.
     *
     * newFuture is guaranteed to only complete once all tasks previously submitted to this instance
     * have completed - namely after oldFuture is done, and taskFuture has either completed or been
     * cancelled before the callable started execution.
     */
    SettableFuture<@Nullable Void> newFuture = SettableFuture.create();

    ListenableFuture<@Nullable Void> oldFuture = ref.getAndSet(newFuture);

    // Invoke our task once the previous future completes.
    TrustedListenableFutureTask<T> taskFuture = TrustedListenableFutureTask.create(task);
    oldFuture.addListener(taskFuture, taskExecutor);

    ListenableFuture<T> outputFuture = Futures.nonCancellationPropagating(taskFuture);

    // newFuture's lifetime is determined by taskFuture, which can't complete before oldFuture
    // unless taskFuture is cancelled, in which case it falls back to oldFuture. This ensures that
    // if the future we return is cancelled, we don't begin execution of the next task until after
    // oldFuture completes.
    Runnable listener =
        () -> {
          if (taskFuture.isDone()) {
            // Since the value of oldFuture can only ever be immediateFuture(null) or setFuture of
            // a future that eventually came from immediateFuture(null), this doesn't leak
            // throwables or completion values.
            newFuture.setFuture(oldFuture);
          } else if (outputFuture.isCancelled() && taskExecutor.trySetCancelled()) {
            // If this CAS succeeds, we know that the provided callable will never be invoked,
            // so when oldFuture completes it is safe to allow the next submitted task to
            // proceed. Doing this immediately here lets the next task run without waiting for
            // the cancelled task's executor to run the noop AsyncCallable.
            //
            // ---
            //
            // If the CAS fails, the provided callable already started running (or it is about
            // to). Our contract promises:
            //
            // 1. not to execute a new callable until the old one has returned
            //
            // If we were to cancel taskFuture, that would let the next task start while the old
            // one is still running.
            //
            // Now, maybe we could tweak our implementation to not start the next task until the
            // callable actually completes. (We could detect completion in our wrapper
            // `AsyncCallable task`.) However, our contract also promises:
            //
            // 2. not to cancel any Future the user returned from an AsyncCallable
            //
            // We promise this because, once we cancel that Future, we would no longer be able to
            // tell when any underlying work it is doing is done. Thus, we might start a new task
            // while that underlying work is still running.
            //
            // So that is why we cancel only in the case of CAS success.
            taskFuture.cancel(false);
          }
        };
    // Adding the listener to both futures guarantees that newFuture will always be set. Adding to
    // taskFuture guarantees completion if the callable is invoked, and adding to outputFuture
    // propagates cancellation if the callable has not yet been invoked.
    outputFuture.addListener(listener, directExecutor());
    taskFuture.addListener(listener, directExecutor());

    return outputFuture;
  }

  enum RunningState {
    NOT_RUN,
    CANCELLED,
    STARTED,
  }

  /**
   * This class helps avoid a StackOverflowError when large numbers of tasks are submitted with
   * {@link MoreExecutors#directExecutor}. Normally, when the first future completes, all the other
   * tasks would be called recursively. Here, we detect that the delegate executor is executing
   * inline, and maintain a queue to dispatch tasks iteratively. There is one instance of this class
   * per call to submit() or submitAsync(), and each instance supports only one call to execute().
   *
   * <p>This class would certainly be simpler and easier to reason about if it were built with
   * ThreadLocal; however, ThreadLocal is not well optimized for the case where the ThreadLocal is
   * non-static, and is initialized/removed frequently - this causes churn in the Thread specific
   * hashmaps. Using a static ThreadLocal to avoid that overhead would mean that different
   * ExecutionSequencer objects interfere with each other, which would be undesirable, in addition
   * to increasing the memory footprint of every thread that interacted with it. In order to release
   * entries in thread-specific maps when the ThreadLocal object itself is no longer referenced,
   * ThreadLocal is usually implemented with a WeakReference, which can have negative performance
   * properties; for example, calling WeakReference.get() on Android will block during an
   * otherwise-concurrent GC cycle.
   */
  private static final class TaskNonReentrantExecutor extends AtomicReference<RunningState>
      implements Executor, Runnable {

    /**
     * Used to update and read the latestTaskQueue field. Set to null once the runnable has been run
     * or queued.
     */
    @Nullable ExecutionSequencer sequencer;

    /**
     * Executor the task was set to run on. Set to null when the task has been queued, run, or
     * cancelled.
     */
    @Nullable Executor delegate;

    /**
     * Set before calling delegate.execute(); set to null once run, so that it can be GCed; this
     * object may live on after, if submitAsync returns an incomplete future.
     */
    @Nullable Runnable task;

    /** Thread that called execute(). Set in execute, cleared when delegate.execute() returns. */
    @Nullable Thread submitting;

    private TaskNonReentrantExecutor(Executor delegate, ExecutionSequencer sequencer) {
      super(NOT_RUN);
      this.delegate = delegate;
      this.sequencer = sequencer;
    }

    @Override
    public void execute(Runnable task) {
      // If this operation was successfully cancelled already, calling the runnable will be a noop.
      // This also avoids a race where if outputFuture is cancelled, it will call taskFuture.cancel,
      // which will call newFuture.setFuture(oldFuture), to allow the next task in the queue to run
      // without waiting for the user's executor to run our submitted Runnable. However, this can
      // interact poorly with the reentrancy-avoiding behavior of this executor - when the operation
      // before the cancelled future completes, it will synchronously complete both the newFuture
      // from the cancelled operation and its own. This can cause one runnable to queue two tasks,
      // breaking the invariant this method relies on to iteratively run the next task after the
      // previous one completes.
      if (get() == RunningState.CANCELLED) {
        delegate = null;
        sequencer = null;
        return;
      }
      submitting = Thread.currentThread();

      try {
        /*
         * requireNonNull is safe because we don't null out `sequencer` except:
         *
         * - above, where we return (in which case we never get here)
         *
         * - in `run`, which can't run until this Runnable is submitted to an executor, which
         *   doesn't happen until below. (And this Executor -- yes, the object is both a Runnable
         *   and an Executor -- is used for only a single `execute` call.)
         */
        ThreadConfinedTaskQueue submittingTaskQueue = requireNonNull(sequencer).latestTaskQueue;
        if (submittingTaskQueue.thread == submitting) {
          sequencer = null;
          // Submit from inside a reentrant submit. We don't know if this one will be reentrant (and
          // can't know without submitting something to the executor) so queue to run iteratively.
          // Task must be null, since each execution on this executor can only produce one more
          // execution.
          checkState(submittingTaskQueue.nextTask == null);
          submittingTaskQueue.nextTask = task;
          // requireNonNull(delegate) is safe for reasons similar to requireNonNull(sequencer).
          submittingTaskQueue.nextExecutor = requireNonNull(delegate);
          delegate = null;
        } else {
          // requireNonNull(delegate) is safe for reasons similar to requireNonNull(sequencer).
          Executor localDelegate = requireNonNull(delegate);
          delegate = null;
          this.task = task;
          localDelegate.execute(this);
        }
      } finally {
        // Important to null this out here - if we did *not* execute inline, we might still
        // run() on the same thread that called execute() - such as in a thread pool, and think
        // that it was happening inline. As a side benefit, avoids holding on to the Thread object
        // longer than necessary.
        submitting = null;
      }
    }

    @SuppressWarnings("ShortCircuitBoolean")
    @Override
    public void run() {
      Thread currentThread = Thread.currentThread();
      if (currentThread != submitting) {
        /*
         * requireNonNull is safe because we set `task` before submitting this Runnable to an
         * Executor, and we don't null it out until here.
         */
        Runnable localTask = requireNonNull(task);
        task = null;
        localTask.run();
        return;
      }
      // Executor called reentrantly! Make sure that further calls don't overflow stack. Further
      // reentrant calls will see that their current thread is the same as the one set in
      // latestTaskQueue, and queue rather than calling execute() directly.
      ThreadConfinedTaskQueue executingTaskQueue = new ThreadConfinedTaskQueue();
      executingTaskQueue.thread = currentThread;
      /*
       * requireNonNull is safe because we don't null out `sequencer` except:
       *
       * - after the requireNonNull call below. (And this object has its Runnable.run override
       *   called only once, just as it has its Executor.execute override called only once.)
       *
       * - if we return immediately from `execute` (in which case we never get here)
       *
       * - in the "reentrant submit" case of `execute` (in which case we must have started running a
       *   user task -- which means that we already got past this code (or else we exited early
       *   above))
       */
      // Unconditionally set; there is no risk of throwing away a queued task from another thread,
      // because in order for the current task to run on this executor the previous task must have
      // already started execution. Because each task on a TaskNonReentrantExecutor can only produce
      // one execute() call to another instance from the same ExecutionSequencer, we know by
      // induction that the task that launched this one must not have added any other runnables to
      // that thread's queue, and thus we cannot be replacing a TaskAndThread object that would
      // otherwise have another task queued on to it. Note the exception to this, cancellation, is
      // specially handled in execute() - execute() calls triggered by cancellation are no-ops, and
      // thus don't count.
      requireNonNull(sequencer).latestTaskQueue = executingTaskQueue;
      sequencer = null;
      try {
        // requireNonNull is safe, as discussed above.
        Runnable localTask = requireNonNull(task);
        task = null;
        localTask.run();
        // Now check if our task attempted to reentrantly execute the next task.
        Runnable queuedTask;
        Executor queuedExecutor;
        // Intentionally using non-short-circuit operator
        while ((queuedTask = executingTaskQueue.nextTask) != null
            && (queuedExecutor = executingTaskQueue.nextExecutor) != null) {
          executingTaskQueue.nextTask = null;
          executingTaskQueue.nextExecutor = null;
          queuedExecutor.execute(queuedTask);
        }
      } finally {
        // Null out the thread field, so that we don't leak a reference to Thread, and so that
        // future `thread == currentThread()` calls from this thread don't incorrectly queue instead
        // of executing. Don't null out the latestTaskQueue field, because the work done here
        // may have scheduled more operations on another thread, and if those operations then
        // trigger reentrant calls that thread will have updated the latestTaskQueue field, and
        // we'd be interfering with their operation.
        executingTaskQueue.thread = null;
      }
    }

    private boolean trySetStarted() {
      return compareAndSet(NOT_RUN, STARTED);
    }

    private boolean trySetCancelled() {
      return compareAndSet(NOT_RUN, CANCELLED);
    }
  }
}<|MERGE_RESOLUTION|>--- conflicted
+++ resolved
@@ -85,12 +85,8 @@
  *
  * @since 26.0
  */
-<<<<<<< HEAD
 @NullMarked
-=======
-@ElementTypesAreNonnullByDefault
 @J2ktIncompatible
->>>>>>> 7d9fac21
 public final class ExecutionSequencer {
 
   private ExecutionSequencer() {}
@@ -136,8 +132,10 @@
      * though it's racy, we don't care which of those values we get, so no need to synchronize.
      */
     @Nullable Thread thread;
+
     /** Only used by the thread associated with this object */
     @Nullable Runnable nextTask;
+
     /** Only used by the thread associated with this object */
     @Nullable Executor nextExecutor;
   }
