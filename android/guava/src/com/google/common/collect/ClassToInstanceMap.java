--- conflicted
+++ resolved
@@ -20,14 +20,9 @@
 import com.google.errorprone.annotations.CanIgnoreReturnValue;
 import com.google.errorprone.annotations.DoNotMock;
 import java.util.Map;
-<<<<<<< HEAD
+import org.jspecify.annotations.NonNull;
 import org.jspecify.annotations.NullMarked;
 import org.jspecify.annotations.Nullable;
-=======
-import javax.annotation.CheckForNull;
-import org.checkerframework.checker.nullness.qual.NonNull;
-import org.checkerframework.checker.nullness.qual.Nullable;
->>>>>>> 7d9fac21
 
 /**
  * A map, each entry of which maps a Java <a href="http://tinyurl.com/2cmwkz">raw type</a> to an
@@ -50,29 +45,15 @@
  */
 @DoNotMock("Use ImmutableClassToInstanceMap or MutableClassToInstanceMap")
 @GwtCompatible
-<<<<<<< HEAD
 @NullMarked
-// If we ever support non-null projections (https://github.com/jspecify/jspecify/issues/86),
-// we might annotate this as...
-// ClassToInstanceMap<B extends @Nullable Object> extends Map<Class<? extends @Nonnull B>, B>
-// ...and change its methods similarly (<T extends @Nonnull B> or Class<@Nonnull T>).
-public interface ClassToInstanceMap<B> extends Map<Class<? extends B>, B> {
-=======
-@ElementTypesAreNonnullByDefault
 public interface ClassToInstanceMap<B extends @Nullable Object>
     extends Map<Class<? extends @NonNull B>, B> {
->>>>>>> 7d9fac21
   /**
    * Returns the value the specified class is mapped to, or {@code null} if no entry for this class
    * is present. This will only return a value that was bound to this specific class, not a value
    * that may have been bound to a subtype.
    */
-<<<<<<< HEAD
-  <T extends B> @Nullable T getInstance(Class<T> type);
-=======
-  @CheckForNull
-  <T extends @NonNull B> T getInstance(Class<T> type);
->>>>>>> 7d9fac21
+  <T extends @NonNull B> @Nullable T getInstance(Class<T> type);
 
   /**
    * Maps the specified class to the specified value. Does <i>not</i> associate this value with any
@@ -82,10 +63,5 @@
    *     null} if there was no previous entry.
    */
   @CanIgnoreReturnValue
-<<<<<<< HEAD
-  <T extends B> @Nullable T putInstance(Class<T> type, T value);
-=======
-  @CheckForNull
-  <T extends B> T putInstance(Class<@NonNull T> type, @ParametricNullness T value);
->>>>>>> 7d9fac21
+  <T extends B> @Nullable T putInstance(Class<@NonNull T> type, T value);
 }