--- conflicted
+++ resolved
@@ -54,11 +54,7 @@
 import java.util.Set;
 import junit.framework.Assert;
 import junit.framework.AssertionFailedError;
-<<<<<<< HEAD
 import org.jspecify.annotations.Nullable;
-=======
-import org.checkerframework.checker.nullness.qual.Nullable;
->>>>>>> 7d9fac21
 
 /**
  * Tester that runs automated sanity tests for any given class. A typical use case is to test static
