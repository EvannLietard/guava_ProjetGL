/*
 * Copyright (C) 2005 The Guava Authors
 *
 * Licensed under the Apache License, Version 2.0 (the "License");
 * you may not use this file except in compliance with the License.
 * You may obtain a copy of the License at
 *
 * http://www.apache.org/licenses/LICENSE-2.0
 *
 * Unless required by applicable law or agreed to in writing, software
 * distributed under the License is distributed on an "AS IS" BASIS,
 * WITHOUT WARRANTIES OR CONDITIONS OF ANY KIND, either express or implied.
 * See the License for the specific language governing permissions and
 * limitations under the License.
 */

package com.google.common.testing;

import static com.google.common.base.Preconditions.checkArgument;
import static com.google.common.base.Preconditions.checkNotNull;

import com.google.common.annotations.GwtIncompatible;
import com.google.common.annotations.J2ktIncompatible;
import com.google.common.base.Converter;
import com.google.common.base.Objects;
import com.google.common.collect.ClassToInstanceMap;
import com.google.common.collect.ImmutableList;
import com.google.common.collect.ImmutableSet;
import com.google.common.collect.Lists;
import com.google.common.collect.Maps;
import com.google.common.collect.MutableClassToInstanceMap;
import com.google.common.reflect.Invokable;
import com.google.common.reflect.Parameter;
import com.google.common.reflect.Reflection;
import com.google.common.reflect.TypeToken;
import com.google.errorprone.annotations.CanIgnoreReturnValue;
import java.lang.annotation.Annotation;
import java.lang.reflect.AnnotatedType;
import java.lang.reflect.Constructor;
import java.lang.reflect.InvocationTargetException;
import java.lang.reflect.Member;
import java.lang.reflect.Method;
import java.lang.reflect.Modifier;
import java.lang.reflect.ParameterizedType;
import java.lang.reflect.Type;
import java.lang.reflect.TypeVariable;
import java.util.Arrays;
import java.util.List;
import java.util.concurrent.ConcurrentMap;
import junit.framework.Assert;
import junit.framework.AssertionFailedError;
<<<<<<< HEAD
import org.jspecify.annotations.Nullable;
=======
import org.checkerframework.checker.nullness.qual.Nullable;
>>>>>>> 7d9fac21

/**
 * A test utility that verifies that your methods and constructors throw {@link
 * NullPointerException} or {@link UnsupportedOperationException} whenever null is passed to a
 * parameter whose declaration or type isn't annotated with an annotation with the simple name
 * {@code Nullable}, {@code CheckForNull}, {@code NullableType}, or {@code NullableDecl}.
 *
 * <p>The tested methods and constructors are invoked -- each time with one parameter being null and
 * the rest not null -- and the test fails if no expected exception is thrown. {@code
 * NullPointerTester} uses best effort to pick non-null default values for many common JDK and Guava
 * types, and also for interfaces and public classes that have public parameter-less constructors.
 * When the non-null default value for a particular parameter type cannot be provided by {@code
 * NullPointerTester}, the caller can provide a custom non-null default value for the parameter type
 * via {@link #setDefault}.
 *
 * @author Kevin Bourrillion
 * @since 10.0
 */
@GwtIncompatible
@J2ktIncompatible
@ElementTypesAreNonnullByDefault
public final class NullPointerTester {

  private final ClassToInstanceMap<Object> defaults = MutableClassToInstanceMap.create();
  private final List<Member> ignoredMembers = Lists.newArrayList();

  private ExceptionTypePolicy policy = ExceptionTypePolicy.NPE_OR_UOE;

  public NullPointerTester() {
    try {
      /*
       * Converter.apply has a non-nullable parameter type but doesn't throw for null arguments. For
       * more information, see the comments in that class.
       *
       * We already know that that's how it behaves, and subclasses of Converter can't change that
       * behavior. So there's no sense in making all subclass authors exclude the method from any
       * NullPointerTester tests that they have.
       */
      ignoredMembers.add(Converter.class.getMethod("apply", Object.class));
    } catch (NoSuchMethodException shouldBeImpossible) {
      // OK, fine: If it doesn't exist, then there's chance that we're going to be asked to test it.
    }
  }

  /**
   * Sets a default value that can be used for any parameter of type {@code type}. Returns this
   * object.
   */
  @CanIgnoreReturnValue
  public <T> NullPointerTester setDefault(Class<T> type, T value) {
    defaults.putInstance(type, checkNotNull(value));
    return this;
  }

  /**
   * Ignore {@code method} in the tests that follow. Returns this object.
   *
   * @since 13.0
   */
  @CanIgnoreReturnValue
  public NullPointerTester ignore(Method method) {
    ignoredMembers.add(checkNotNull(method));
    return this;
  }

  /**
   * Ignore {@code constructor} in the tests that follow. Returns this object.
   *
   * @since 22.0
   */
  @CanIgnoreReturnValue
  public NullPointerTester ignore(Constructor<?> constructor) {
    ignoredMembers.add(checkNotNull(constructor));
    return this;
  }

  /**
   * Runs {@link #testConstructor} on every constructor in class {@code c} that has at least {@code
   * minimalVisibility}.
   */
  public void testConstructors(Class<?> c, Visibility minimalVisibility) {
    for (Constructor<?> constructor : c.getDeclaredConstructors()) {
      if (minimalVisibility.isVisible(constructor) && !isIgnored(constructor)) {
        testConstructor(constructor);
      }
    }
  }

  /** Runs {@link #testConstructor} on every public constructor in class {@code c}. */
  public void testAllPublicConstructors(Class<?> c) {
    testConstructors(c, Visibility.PUBLIC);
  }

  /**
   * Runs {@link #testMethod} on every static method of class {@code c} that has at least {@code
   * minimalVisibility}, including those "inherited" from superclasses of the same package.
   */
  public void testStaticMethods(Class<?> c, Visibility minimalVisibility) {
    for (Method method : minimalVisibility.getStaticMethods(c)) {
      if (!isIgnored(method)) {
        testMethod(null, method);
      }
    }
  }

  /**
   * Runs {@link #testMethod} on every public static method of class {@code c}, including those
   * "inherited" from superclasses of the same package.
   */
  public void testAllPublicStaticMethods(Class<?> c) {
    testStaticMethods(c, Visibility.PUBLIC);
  }

  /**
   * Runs {@link #testMethod} on every instance method of the class of {@code instance} with at
   * least {@code minimalVisibility}, including those inherited from superclasses of the same
   * package.
   */
  public void testInstanceMethods(Object instance, Visibility minimalVisibility) {
    for (Method method : getInstanceMethodsToTest(instance.getClass(), minimalVisibility)) {
      testMethod(instance, method);
    }
  }

  ImmutableList<Method> getInstanceMethodsToTest(Class<?> c, Visibility minimalVisibility) {
    ImmutableList.Builder<Method> builder = ImmutableList.builder();
    for (Method method : minimalVisibility.getInstanceMethods(c)) {
      if (!isIgnored(method)) {
        builder.add(method);
      }
    }
    return builder.build();
  }

  /**
   * Runs {@link #testMethod} on every public instance method of the class of {@code instance},
   * including those inherited from superclasses of the same package.
   */
  public void testAllPublicInstanceMethods(Object instance) {
    testInstanceMethods(instance, Visibility.PUBLIC);
  }

  /**
   * Verifies that {@code method} produces a {@link NullPointerException} or {@link
   * UnsupportedOperationException} whenever <i>any</i> of its non-nullable parameters are null.
   *
   * @param instance the instance to invoke {@code method} on, or null if {@code method} is static
   */
  public void testMethod(@Nullable Object instance, Method method) {
    Class<?>[] types = method.getParameterTypes();
    for (int nullIndex = 0; nullIndex < types.length; nullIndex++) {
      testMethodParameter(instance, method, nullIndex);
    }
  }

  /**
   * Verifies that {@code ctor} produces a {@link NullPointerException} or {@link
   * UnsupportedOperationException} whenever <i>any</i> of its non-nullable parameters are null.
   */
  public void testConstructor(Constructor<?> ctor) {
    Class<?> declaringClass = ctor.getDeclaringClass();
    checkArgument(
        Modifier.isStatic(declaringClass.getModifiers())
            || declaringClass.getEnclosingClass() == null,
        "Cannot test constructor of non-static inner class: %s",
        declaringClass.getName());
    Class<?>[] types = ctor.getParameterTypes();
    for (int nullIndex = 0; nullIndex < types.length; nullIndex++) {
      testConstructorParameter(ctor, nullIndex);
    }
  }

  /**
   * Verifies that {@code method} produces a {@link NullPointerException} or {@link
   * UnsupportedOperationException} when the parameter in position {@code paramIndex} is null. If
   * this parameter is marked nullable, this method does nothing.
   *
   * @param instance the instance to invoke {@code method} on, or null if {@code method} is static
   */
<<<<<<< HEAD
  public void testMethodParameter(
      final @Nullable Object instance, final Method method, int paramIndex) {
=======
  public void testMethodParameter(@Nullable Object instance, Method method, int paramIndex) {
>>>>>>> 7d9fac21
    method.setAccessible(true);
    testParameter(instance, invokable(instance, method), paramIndex, method.getDeclaringClass());
  }

  /**
   * Verifies that {@code ctor} produces a {@link NullPointerException} or {@link
   * UnsupportedOperationException} when the parameter in position {@code paramIndex} is null. If
   * this parameter is marked nullable, this method does nothing.
   */
  public void testConstructorParameter(Constructor<?> ctor, int paramIndex) {
    ctor.setAccessible(true);
    testParameter(null, Invokable.from(ctor), paramIndex, ctor.getDeclaringClass());
  }

  /** Visibility of any method or constructor. */
  public enum Visibility {
    PACKAGE {
      @Override
      boolean isVisible(int modifiers) {
        return !Modifier.isPrivate(modifiers);
      }
    },

    PROTECTED {
      @Override
      boolean isVisible(int modifiers) {
        return Modifier.isPublic(modifiers) || Modifier.isProtected(modifiers);
      }
    },

    PUBLIC {
      @Override
      boolean isVisible(int modifiers) {
        return Modifier.isPublic(modifiers);
      }
    };

    abstract boolean isVisible(int modifiers);

    /** Returns {@code true} if {@code member} is visible under {@code this} visibility. */
    final boolean isVisible(Member member) {
      return isVisible(member.getModifiers());
    }

    final Iterable<Method> getStaticMethods(Class<?> cls) {
      ImmutableList.Builder<Method> builder = ImmutableList.builder();
      for (Method method : getVisibleMethods(cls)) {
        if (Invokable.from(method).isStatic()) {
          builder.add(method);
        }
      }
      return builder.build();
    }

    final Iterable<Method> getInstanceMethods(Class<?> cls) {
      ConcurrentMap<Signature, Method> map = Maps.newConcurrentMap();
      for (Method method : getVisibleMethods(cls)) {
        if (!Invokable.from(method).isStatic()) {
          map.putIfAbsent(new Signature(method), method);
        }
      }
      return map.values();
    }

    private ImmutableList<Method> getVisibleMethods(Class<?> cls) {
      // Don't use cls.getPackage() because it does nasty things like reading
      // a file.
      String visiblePackage = Reflection.getPackageName(cls);
      ImmutableList.Builder<Method> builder = ImmutableList.builder();
      for (Class<?> type : TypeToken.of(cls).getTypes().rawTypes()) {
        if (!Reflection.getPackageName(type).equals(visiblePackage)) {
          break;
        }
        for (Method method : type.getDeclaredMethods()) {
          if (!method.isSynthetic() && isVisible(method)) {
            builder.add(method);
          }
        }
      }
      return builder.build();
    }
  }

  private static final class Signature {
    private final String name;
    private final ImmutableList<Class<?>> parameterTypes;

    Signature(Method method) {
      this(method.getName(), ImmutableList.copyOf(method.getParameterTypes()));
    }

    Signature(String name, ImmutableList<Class<?>> parameterTypes) {
      this.name = name;
      this.parameterTypes = parameterTypes;
    }

    @Override
    public boolean equals(@Nullable Object obj) {
      if (obj instanceof Signature) {
        Signature that = (Signature) obj;
        return name.equals(that.name) && parameterTypes.equals(that.parameterTypes);
      }
      return false;
    }

    @Override
    public int hashCode() {
      return Objects.hashCode(name, parameterTypes);
    }
  }

  /**
   * Verifies that {@code invokable} produces a {@link NullPointerException} or {@link
   * UnsupportedOperationException} when the parameter in position {@code paramIndex} is null. If
   * this parameter is marked nullable, this method does nothing.
   *
   * @param instance the instance to invoke {@code invokable} on, or null if {@code invokable} is
   *     static
   */
  private void testParameter(
      @Nullable Object instance, Invokable<?, ?> invokable, int paramIndex, Class<?> testedClass) {
    /*
     * com.google.common is starting to rely on type-use annotations, which aren't visible under
     * Android VMs. So we skip testing there.
     */
    if (isAndroid() && Reflection.getPackageName(testedClass).startsWith("com.google.common")) {
      return;
    }
    if (isPrimitiveOrNullable(invokable.getParameters().get(paramIndex))) {
      return; // there's nothing to test
    }
    @Nullable Object[] params = buildParamList(invokable, paramIndex);
    try {
      @SuppressWarnings("unchecked") // We'll get a runtime exception if the type is wrong.
      Invokable<Object, ?> unsafe = (Invokable<Object, ?>) invokable;
      unsafe.invoke(instance, params);
      Assert.fail(
          "No exception thrown for parameter at index "
              + paramIndex
              + " from "
              + invokable
              + Arrays.toString(params)
              + " for "
              + testedClass);
    } catch (InvocationTargetException e) {
      Throwable cause = e.getCause();
      if (policy.isExpectedType(cause)) {
        return;
      }
      AssertionFailedError error =
          new AssertionFailedError(
              String.format(
                  "wrong exception thrown from %s when passing null to %s parameter at index %s.%n"
                      + "Full parameters: %s%n"
                      + "Actual exception message: %s",
                  invokable,
                  invokable.getParameters().get(paramIndex).getType(),
                  paramIndex,
                  Arrays.toString(params),
                  cause));
      error.initCause(cause);
      throw error;
    } catch (IllegalAccessException e) {
      throw new RuntimeException(e);
    }
  }

  private @Nullable Object[] buildParamList(
      Invokable<?, ?> invokable, int indexOfParamToSetToNull) {
    ImmutableList<Parameter> params = invokable.getParameters();
    @Nullable Object[] args = new Object[params.size()];

    for (int i = 0; i < args.length; i++) {
      Parameter param = params.get(i);
      if (i != indexOfParamToSetToNull) {
        args[i] = getDefaultValue(param.getType());
        Assert.assertTrue(
            "Can't find or create a sample instance for type '"
                + param.getType()
                + "'; please provide one using NullPointerTester.setDefault()",
            args[i] != null || isNullable(param));
      }
    }
    return args;
  }

  private <T> @Nullable T getDefaultValue(TypeToken<T> type) {
    // We assume that all defaults are generics-safe, even if they aren't,
    // we take the risk.
    @SuppressWarnings("unchecked")
    T defaultValue = (T) defaults.getInstance(type.getRawType());
    if (defaultValue != null) {
      return defaultValue;
    }
    @SuppressWarnings("unchecked") // All arbitrary instances are generics-safe
    T arbitrary = (T) ArbitraryInstances.get(type.getRawType());
    if (arbitrary != null) {
      return arbitrary;
    }
    if (type.getRawType() == Class.class) {
      // If parameter is Class<? extends Foo>, we return Foo.class
      @SuppressWarnings("unchecked")
      T defaultClass = (T) getFirstTypeParameter(type.getType()).getRawType();
      return defaultClass;
    }
    if (type.getRawType() == TypeToken.class) {
      // If parameter is TypeToken<? extends Foo>, we return TypeToken<Foo>.
      @SuppressWarnings("unchecked")
      T defaultType = (T) getFirstTypeParameter(type.getType());
      return defaultType;
    }
    if (type.getRawType() == Converter.class) {
      TypeToken<?> convertFromType = type.resolveType(Converter.class.getTypeParameters()[0]);
      TypeToken<?> convertToType = type.resolveType(Converter.class.getTypeParameters()[1]);
      @SuppressWarnings("unchecked") // returns default for both F and T
      T defaultConverter = (T) defaultConverter(convertFromType, convertToType);
      return defaultConverter;
    }
    if (type.getRawType().isInterface()) {
      return newDefaultReturningProxy(type);
    }
    return null;
  }

  private <F, T> Converter<F, T> defaultConverter(
      final TypeToken<F> convertFromType, final TypeToken<T> convertToType) {
    return new Converter<F, T>() {
      @Override
      protected T doForward(F a) {
        return doConvert(convertToType);
      }

      @Override
      protected F doBackward(T b) {
        return doConvert(convertFromType);
      }

      private /*static*/ <S> S doConvert(TypeToken<S> type) {
        return checkNotNull(getDefaultValue(type));
      }
    };
  }

  private static TypeToken<?> getFirstTypeParameter(Type type) {
    if (type instanceof ParameterizedType) {
      return TypeToken.of(((ParameterizedType) type).getActualTypeArguments()[0]);
    } else {
      return TypeToken.of(Object.class);
    }
  }

  private <T> T newDefaultReturningProxy(final TypeToken<T> type) {
    return new DummyProxy() {
      @Override
      <R> @Nullable R dummyReturnValue(TypeToken<R> returnType) {
        return getDefaultValue(returnType);
      }
    }.newProxy(type);
  }

  private static Invokable<?, ?> invokable(@Nullable Object instance, Method method) {
    if (instance == null) {
      return Invokable.from(method);
    } else {
      return TypeToken.of(instance.getClass()).method(method);
    }
  }

  static boolean isPrimitiveOrNullable(Parameter param) {
    return param.getType().getRawType().isPrimitive() || isNullable(param);
  }

  private static final ImmutableSet<String> NULLABLE_ANNOTATION_SIMPLE_NAMES =
      ImmutableSet.of(
          "CheckForNull", "Nullable", "NullableDecl", "NullableType", "ParametricNullness");

  static boolean isNullable(Invokable<?, ?> invokable) {
    return NULLNESS_ANNOTATION_READER.isNullable(invokable);
  }

  static boolean isNullable(Parameter param) {
    return NULLNESS_ANNOTATION_READER.isNullable(param);
  }

  private static boolean containsNullable(Annotation[] annotations) {
    for (Annotation annotation : annotations) {
      if (NULLABLE_ANNOTATION_SIMPLE_NAMES.contains(annotation.annotationType().getSimpleName())) {
        return true;
      }
    }
    return false;
  }

  private boolean isIgnored(Member member) {
    return member.isSynthetic() || ignoredMembers.contains(member) || isEquals(member);
  }

  /**
   * Returns true if the given member is a method that overrides {@link Object#equals(Object)}.
   *
   * <p>The documentation for {@link Object#equals} says it should accept null, so don't require an
   * explicit {@code @NullableDecl} annotation (see <a
   * href="https://github.com/google/guava/issues/1819">#1819</a>).
   *
   * <p>It is not necessary to consider visibility, return type, or type parameter declarations. The
   * declaration of a method with the same name and formal parameters as {@link Object#equals} that
   * is not public and boolean-returning, or that declares any type parameters, would be rejected at
   * compile-time.
   */
  private static boolean isEquals(Member member) {
    if (!(member instanceof Method)) {
      return false;
    }
    Method method = (Method) member;
    if (!method.getName().contentEquals("equals")) {
      return false;
    }
    Class<?>[] parameters = method.getParameterTypes();
    if (parameters.length != 1) {
      return false;
    }
    if (!parameters[0].equals(Object.class)) {
      return false;
    }
    return true;
  }

  /** Strategy for exception type matching used by {@link NullPointerTester}. */
  private enum ExceptionTypePolicy {

    /**
     * Exceptions should be {@link NullPointerException} or {@link UnsupportedOperationException}.
     */
    NPE_OR_UOE() {
      @Override
      public boolean isExpectedType(Throwable cause) {
        return cause instanceof NullPointerException
            || cause instanceof UnsupportedOperationException;
      }
    },

    /**
     * Exceptions should be {@link NullPointerException}, {@link IllegalArgumentException}, or
     * {@link UnsupportedOperationException}.
     */
    NPE_IAE_OR_UOE() {
      @Override
      public boolean isExpectedType(Throwable cause) {
        return cause instanceof NullPointerException
            || cause instanceof IllegalArgumentException
            || cause instanceof UnsupportedOperationException;
      }
    };

    public abstract boolean isExpectedType(Throwable cause);
  }

  private static boolean annotatedTypeExists() {
    try {
      Class.forName("java.lang.reflect.AnnotatedType");
    } catch (ClassNotFoundException e) {
      return false;
    }
    return true;
  }

  private static final NullnessAnnotationReader NULLNESS_ANNOTATION_READER =
      annotatedTypeExists()
          ? NullnessAnnotationReader.FROM_DECLARATION_AND_TYPE_USE_ANNOTATIONS
          : NullnessAnnotationReader.FROM_DECLARATION_ANNOTATIONS_ONLY;

  /**
   * Looks for declaration nullness annotations and, if supported, type-use nullness annotations.
   *
   * <p>Under Android VMs, the methods for retrieving type-use annotations don't exist. This means
   * that {@link NullPointerException} may misbehave under Android when used on classes that rely on
   * type-use annotations.
   *
   * <p>Under j2objc, the necessary APIs exist, but some (perhaps all) return stub values, like
   * empty arrays. Presumably {@link NullPointerException} could likewise misbehave under j2objc,
   * but I don't know that anyone uses it there, anyway.
   */
  private enum NullnessAnnotationReader {
    // Usages (which are unsafe only for Android) are guarded by the annotatedTypeExists() check.
    @SuppressWarnings({"Java7ApiChecker", "AndroidApiChecker", "DoNotCall", "deprecation"})
    FROM_DECLARATION_AND_TYPE_USE_ANNOTATIONS {
      @Override
      @IgnoreJRERequirement
      boolean isNullable(Invokable<?, ?> invokable) {
        return FROM_DECLARATION_ANNOTATIONS_ONLY.isNullable(invokable)
            || containsNullable(invokable.getAnnotatedReturnType().getAnnotations());
        // TODO(cpovirk): Should we also check isNullableTypeVariable?
      }

      @Override
      @IgnoreJRERequirement
      boolean isNullable(Parameter param) {
        return FROM_DECLARATION_ANNOTATIONS_ONLY.isNullable(param)
            || containsNullable(param.getAnnotatedType().getAnnotations())
            || isNullableTypeVariable(param.getAnnotatedType().getType());
      }

      @IgnoreJRERequirement
      boolean isNullableTypeVariable(Type type) {
        if (!(type instanceof TypeVariable)) {
          return false;
        }
        TypeVariable<?> typeVar = (TypeVariable<?>) type;
        for (AnnotatedType bound : typeVar.getAnnotatedBounds()) {
          // Until Java 15, the isNullableTypeVariable case here won't help:
          // https://bugs.openjdk.java.net/browse/JDK-8202469
          if (containsNullable(bound.getAnnotations()) || isNullableTypeVariable(bound.getType())) {
            return true;
          }
        }
        return false;
      }
    },
    FROM_DECLARATION_ANNOTATIONS_ONLY {
      @Override
      boolean isNullable(Invokable<?, ?> invokable) {
        return containsNullable(invokable.getAnnotations());
      }

      @Override
      boolean isNullable(Parameter param) {
        return containsNullable(param.getAnnotations());
      }
    };

    abstract boolean isNullable(Invokable<?, ?> invokable);

    abstract boolean isNullable(Parameter param);
  }

  private static boolean isAndroid() {
    // Arguably it would make more sense to test "can we see type-use annotations" directly....
    return checkNotNull(System.getProperty("java.runtime.name", "")).contains("Android");
  }
}<|MERGE_RESOLUTION|>--- conflicted
+++ resolved
@@ -49,11 +49,8 @@
 import java.util.concurrent.ConcurrentMap;
 import junit.framework.Assert;
 import junit.framework.AssertionFailedError;
-<<<<<<< HEAD
+import org.jspecify.annotations.NullMarked;
 import org.jspecify.annotations.Nullable;
-=======
-import org.checkerframework.checker.nullness.qual.Nullable;
->>>>>>> 7d9fac21
 
 /**
  * A test utility that verifies that your methods and constructors throw {@link
@@ -74,7 +71,7 @@
  */
 @GwtIncompatible
 @J2ktIncompatible
-@ElementTypesAreNonnullByDefault
+@NullMarked
 public final class NullPointerTester {
 
   private final ClassToInstanceMap<Object> defaults = MutableClassToInstanceMap.create();
@@ -233,12 +230,7 @@
    *
    * @param instance the instance to invoke {@code method} on, or null if {@code method} is static
    */
-<<<<<<< HEAD
-  public void testMethodParameter(
-      final @Nullable Object instance, final Method method, int paramIndex) {
-=======
   public void testMethodParameter(@Nullable Object instance, Method method, int paramIndex) {
->>>>>>> 7d9fac21
     method.setAccessible(true);
     testParameter(instance, invokable(instance, method), paramIndex, method.getDeclaringClass());
   }
